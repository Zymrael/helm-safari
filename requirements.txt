--- conflicted
+++ resolved
@@ -19,8 +19,5 @@
 
 # For specific scenarios
 nltk>=3.6.7
-<<<<<<< HEAD
-py-rouge==1.1
-=======
 datasets>=1.18.3
->>>>>>> 83af696e
+py-rouge==1.1