import argparse
import json
from typing import Dict

from sqlitedict import SqliteDict

from common.cache import request_to_key
from common.hierarchical_logger import hlog, htrack


"""
Script to update cache with responses/request results for the Together models (together/{model engine}).

Usage:

    python3 scripts/together/together_import_results.py <Path to results jsonl file> <Path to sqlite file for the cache>

    Examples:
        python3 scripts/together/together_import_results.py results.jsonl prod_env/cache/together.sqlite
"""


@htrack("Updating cache with requests and results")
def import_results(cache_path: str, request_results_path: str, dry_run: bool):
    """
    Given a jsonl file with request and results, uploads request/result pairs to the cache at `cache_path`.
    We assume each line of the input jsonl file is structured {request: ..., result: ...}.
    """
    count: int = 0

    # Updates cache with request/result pairs from input jsonl file at `request_results_path`
    with SqliteDict(cache_path) as cache:
        with open(request_results_path, "r") as f:
            for line in f:
                if len(line.strip()) == 0:
                    continue

                request_and_result: Dict = json.loads(line)
                request: Dict = request_and_result["request"]
                result: Dict = request_and_result["result"]

<<<<<<< HEAD
                # TODO: For some reason, "line" was included in the request keys in the results file.
                #       Remove "line" so the `TogetherClient` can fetch results properly.
                #       Follow up on this.
                # Track in Issue 629.
                request.pop("line", None)

=======
>>>>>>> d85d0317
                key: str = request_to_key(request)
                cache[key] = result
                count += 1

                if count > 0 and count % 10_000 == 0:
                    if not dry_run:
                        # Write to SQLite
                        cache.commit()

                    hlog(f"Processed {count} entries")

        if dry_run:
            hlog(f"--dry-run was set. Skipping writing out {count} entries...")
        else:
            # Write to SQLite
            cache.commit()
            hlog(f"Wrote {count} entries to cache at {cache_path}.")


if __name__ == "__main__":
    parser = argparse.ArgumentParser()
    parser.add_argument("request_results_path", type=str, help="Path to jsonl file with requests and results.")
    parser.add_argument(
        "cache_path", type=str, help="Path to sqlite file (together.sqlite) for the `TogetherClient` cache."
    )
    parser.add_argument(
        "-d",
        "--dry-run",
        action="store_true",
        default=None,
        help="Skips persisting changes to sqlite file and prints log messages instead.",
    )
    args = parser.parse_args()

    import_results(args.cache_path, args.request_results_path, args.dry_run)
    hlog("Done.")<|MERGE_RESOLUTION|>--- conflicted
+++ resolved
@@ -39,15 +39,6 @@
                 request: Dict = request_and_result["request"]
                 result: Dict = request_and_result["result"]
 
-<<<<<<< HEAD
-                # TODO: For some reason, "line" was included in the request keys in the results file.
-                #       Remove "line" so the `TogetherClient` can fetch results properly.
-                #       Follow up on this.
-                # Track in Issue 629.
-                request.pop("line", None)
-
-=======
->>>>>>> d85d0317
                 key: str = request_to_key(request)
                 cache[key] = result
                 count += 1
