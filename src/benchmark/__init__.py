# Add any classes that need to be loaded dynamically via `create_object`.

# Scenarios
from . import simple_scenarios  # noqa
from . import mmlu_scenario  # noqa
from . import commonsense_qa_scenario  # noqa
from . import twitter_aae_scenario  # noqa
from . import real_toxicity_prompts_scenario  # noqa
from . import the_pile_scenario  # noqa
from . import wiki_scenario  # noqa
from . import synthetic_reasoning_natural_scenario  # noqa
from . import copyright_scenario  # noqa
from . import boolq_scenario  # noqa
from . import gsm_scenario  # noqa
from . import natural_qa_scenario  # noqa
from . import quac_scenario  # noqa
from . import babi_qa_scenario  # noqa
from . import narrativeqa_scenario  # noqa
from . import raft_scenario  # noqa
<<<<<<< HEAD
from . import summarization_scenario  # noqa
=======
from . import synthetic_reasoning_scenario  # noqa
from . import newsqa_scenario  # noqa
from . import wikitext_103_scenario  # noqa
from . import imdb_scenario  # noqa
>>>>>>> bd1651de

# Metrics
from . import basic_metrics  # noqa
from . import commonsense_qa_metrics  # noqa
from . import toxicity_metrics  # noqa
from . import tokens_metric  # noqa
from . import copyright_metrics  # noqa

# Perturbations for data augmentation
from .augmentations.extra_space_perturbation import ExtraSpacePerturbation  # noqa
from .augmentations.misspelling_perturbation import MisspellingPerturbation  # noqa
from .augmentations.contraction_expansion_perturbation import ContractionPerturbation  # noqa
from .augmentations.contraction_expansion_perturbation import ExpansionPerturbation  # noqa<|MERGE_RESOLUTION|>--- conflicted
+++ resolved
@@ -17,14 +17,11 @@
 from . import babi_qa_scenario  # noqa
 from . import narrativeqa_scenario  # noqa
 from . import raft_scenario  # noqa
-<<<<<<< HEAD
 from . import summarization_scenario  # noqa
-=======
 from . import synthetic_reasoning_scenario  # noqa
 from . import newsqa_scenario  # noqa
 from . import wikitext_103_scenario  # noqa
 from . import imdb_scenario  # noqa
->>>>>>> bd1651de
 
 # Metrics
 from . import basic_metrics  # noqa
